changes:
- type: feature
  component: general
  description: add `pylint` test driver
  fixes: []
- type: fix
  component: general
  description: the fix from `0.17.4` actually made the install cache not work at all
    and just always install test requirements, now shut knows per driver selection
    whether dependencies have been installed before or not
  fixes: []
- type: feature
  component: general
  description: test drivers are now loaded via the `shut.test_drivers` entrypoint,
    allowing plugins to be registered from external packages
  fixes: []
- type: feature
  component: internal
  description: add `AbstractProjectModel.get_auxiliary_renderers()`
  fixes: []
- type: feature
  component: general
  description: '`pylint` now comes with `.pylintrc` templates (only `shut` for now)
    and can also render templates from HTTP(S) URLs'
  fixes: []
<<<<<<< HEAD
- type: fix
  component: general
  description: render `command` variable into `setup.py` only if package `$.install.hooks`
    is used
  fixes:
  - '#33'
=======
- type: feature
  component: general
  description: Shut now recognizes lowercase readme/license files
  fixes:
  - '#31'
>>>>>>> 5e517c0d
<|MERGE_RESOLUTION|>--- conflicted
+++ resolved
@@ -23,17 +23,14 @@
   description: '`pylint` now comes with `.pylintrc` templates (only `shut` for now)
     and can also render templates from HTTP(S) URLs'
   fixes: []
-<<<<<<< HEAD
+- type: feature
+  component: general
+  description: Shut now recognizes lowercase readme/license files
+  fixes:
+  - '#31'
 - type: fix
   component: general
   description: render `command` variable into `setup.py` only if package `$.install.hooks`
     is used
   fixes:
-  - '#33'
-=======
-- type: feature
-  component: general
-  description: Shut now recognizes lowercase readme/license files
-  fixes:
-  - '#31'
->>>>>>> 5e517c0d
+  - '#33'